--- conflicted
+++ resolved
@@ -87,15 +87,9 @@
     TxOut (..),
     Wdrl (..),
   )
-<<<<<<< HEAD
-import Shelley.Spec.Ledger.UTxO (UTxO (..), makeWitnessesVKey)
+import Shelley.Spec.Ledger.UTxO (UTxO (..), makeWitnessesVKey, txid)
 import Test.Shelley.Spec.Ledger.ConcreteCryptoTypes (ExMock)
-import Test.Shelley.Spec.Ledger.Examples (CHAINExample (..))
-=======
-import Shelley.Spec.Ledger.UTxO (UTxO (..), makeWitnessesVKey, txid)
-import Test.Shelley.Spec.Ledger.ConcreteCryptoTypes (Mock)
 import Test.Shelley.Spec.Ledger.Examples (CHAINExample (..), testCHAINExample)
->>>>>>> b4750c14
 import qualified Test.Shelley.Spec.Ledger.Examples.Cast as Cast
 import qualified Test.Shelley.Spec.Ledger.Examples.Combinators as C
 import Test.Shelley.Spec.Ledger.Examples.Federation
@@ -187,13 +181,8 @@
     SNothing
     SNothing
 
-<<<<<<< HEAD
-txEx2A :: forall c. ExMock c => Tx c
-txEx2A =
-=======
-txEx1 :: forall c. Mock c => Tx c
+txEx1 :: forall c. ExMock c => Tx c
 txEx1 =
->>>>>>> b4750c14
   Tx
     txbodyEx1
     mempty
@@ -215,15 +204,9 @@
       }
     SNothing
 
-<<<<<<< HEAD
-blockEx2A :: forall c. (HasCallStack, ExMock c) => Block c
-blockEx2A =
-  mkBlockFakeVRF
-=======
-blockEx1 :: forall c. (HasCallStack, Mock c) => Block c
+blockEx1 :: forall c. (HasCallStack, ExMock c) => Block c
 blockEx1 =
   mkBlock
->>>>>>> b4750c14
     lastByronHeaderHash
     (coreNodeKeysBySchedule ppEx 10)
     [txEx1]
@@ -236,28 +219,7 @@
     0
     (mkOCert (coreNodeKeysBySchedule ppEx 10) 0 (KESPeriod 0))
 
-<<<<<<< HEAD
-blockNonce2A :: forall c. (HasCallStack, ExMock c) => Nonce
-blockNonce2A = getBlockNonce (blockEx2A @c)
-
-expectedStEx2A :: forall c. ExMock c => ChainState c
-expectedStEx2A =
-  (evolveNonceUnfrozen (blockNonce2A @c))
-    . (newLab blockEx2A)
-    . (feesAndDeposits feeTx2A (_keyDeposit ppEx * 3 + _poolDeposit ppEx))
-    . (newUTxO txbodyEx2A)
-    . (newStakeCred Cast.aliceSHK (Ptr (SlotNo 10) 0 0))
-    . (newStakeCred Cast.bobSHK (Ptr (SlotNo 10) 0 1))
-    . (newStakeCred Cast.carlSHK (Ptr (SlotNo 10) 0 2))
-    . (newPool Cast.alicePoolParams)
-    . (mir Cast.carlSHK ReservesMIR carlMIR)
-    . (mir Cast.dariaSHK ReservesMIR dariaMIR)
-    $ initStEx2
-
-ex2A :: ExMock c => CHAINExample c
-ex2A = CHAINExample initStEx2 blockEx2A (Right expectedStEx2A)
-=======
-expectedStEx1 :: forall c. Mock c => ChainState c
+expectedStEx1 :: forall c. ExMock c => ChainState c
 expectedStEx1 =
   C.evolveNonceUnfrozen (getBlockNonce (blockEx1 @c))
     . C.newLab blockEx1
@@ -277,7 +239,7 @@
 -- all register stake credentials, and Alice registers a stake pool.
 -- Additionally, a MIR certificate is issued to draw from the reserves
 -- and give Carl and Daria (who is unregistered) rewards.
-poolLifetime1 :: Mock c => CHAINExample c
+poolLifetime1 :: ExMock c => CHAINExample c
 poolLifetime1 = CHAINExample initStPoolLifetime blockEx1 (Right expectedStEx1)
 
 --
@@ -316,7 +278,7 @@
       _mdHash = SNothing
     }
 
-txEx2 :: Mock c => Tx c
+txEx2 :: ExMock c => Tx c
 txEx2 =
   Tx
     txbodyEx2
@@ -328,7 +290,7 @@
       }
     SNothing
 
-blockEx2 :: forall c. Mock c => Block c
+blockEx2 :: forall c. ExMock c => Block c
 blockEx2 =
   mkBlock
     (bhHash $ bheader blockEx1)
@@ -343,7 +305,7 @@
     0
     (mkOCert (coreNodeKeysBySchedule ppEx 90) 0 (KESPeriod 0))
 
-expectedStEx2 :: forall c. Mock c => ChainState c
+expectedStEx2 :: forall c. ExMock c => ChainState c
 expectedStEx2 =
   C.evolveNonceFrozen (getBlockNonce (blockEx2 @c))
     . C.newLab blockEx2
@@ -357,17 +319,17 @@
 -- === Block 2, Slot 90, Epoch 0
 --
 -- In the second block Alice and Bob both delegation to Alice's Pool.
-poolLifetime2 :: Mock c => CHAINExample c
+poolLifetime2 :: ExMock c => CHAINExample c
 poolLifetime2 = CHAINExample expectedStEx1 blockEx2 (Right expectedStEx2)
 
 --
 -- Block 3, Slot 110, Epoch 1
 --
 
-epoch1Nonce :: forall c. Mock c => Nonce
+epoch1Nonce :: forall c. ExMock c => Nonce
 epoch1Nonce = chainCandidateNonce (expectedStEx2 @c)
 
-blockEx3 :: forall c. Mock c => Block c
+blockEx3 :: forall c. ExMock c => Block c
 blockEx3 =
   mkBlock
     (bhHash $ bheader blockEx2)
@@ -399,7 +361,7 @@
       EB._poolParams = Map.singleton (hk Cast.alicePoolKeys) Cast.alicePoolParams
     }
 
-expectedStEx3 :: forall c. Mock c => ChainState c
+expectedStEx3 :: forall c. ExMock c => ChainState c
 expectedStEx3 =
   C.newEpoch blockEx3
     . C.newSnapshot snapEx3 (feeTx1 + feeTx2)
@@ -411,7 +373,7 @@
 --
 -- In the third block, an empty block in a new epoch, the first snapshot is created.
 -- The rewards accounts from the MIR certificate in block 1 are now increased.
-poolLifetime3 :: Mock c => CHAINExample c
+poolLifetime3 :: ExMock c => CHAINExample c
 poolLifetime3 = CHAINExample expectedStEx2 blockEx3 (Right expectedStEx3)
 
 --
@@ -439,7 +401,7 @@
       _mdHash = SNothing
     }
 
-txEx4 :: Mock c => Tx c
+txEx4 :: ExMock c => Tx c
 txEx4 =
   Tx
     txbodyEx4
@@ -451,7 +413,7 @@
       }
     SNothing
 
-blockEx4 :: forall c. Mock c => Block c
+blockEx4 :: forall c. ExMock c => Block c
 blockEx4 =
   mkBlock
     (bhHash $ bheader blockEx3)
@@ -476,7 +438,7 @@
       nonMyopic = emptyNonMyopic {rewardPotNM = Coin 6}
     }
 
-expectedStEx4 :: forall c. Mock c => ChainState c
+expectedStEx4 :: forall c. ExMock c => ChainState c
 expectedStEx4 =
   C.evolveNonceFrozen (getBlockNonce (blockEx4 @c))
     . C.newLab blockEx4
@@ -491,10 +453,10 @@
 -- We process a block late enough in the epoch in order to create a second reward update,
 -- preparing the way for the first non-empty pool distribution in this running example.
 -- Additionally, in order to have the stake distribution change, Carl delegates his stake.
-poolLifetime4 :: Mock c => CHAINExample c
+poolLifetime4 :: ExMock c => CHAINExample c
 poolLifetime4 = CHAINExample expectedStEx3 blockEx4 (Right expectedStEx4)
 
-epoch2Nonce :: forall c. Mock c => Nonce
+epoch2Nonce :: forall c. ExMock c => Nonce
 epoch2Nonce =
   chainCandidateNonce (expectedStEx4 @c)
     ⭒ hashHeaderToNonce (bhHash $ bheader (blockEx2 @c))
@@ -503,7 +465,7 @@
 -- Block 5, Slot 220, Epoch 2
 --
 
-blockEx5 :: forall c. Mock c => Block c
+blockEx5 :: forall c. ExMock c => Block c
 blockEx5 =
   mkBlock
     (bhHash $ bheader blockEx4)
@@ -544,7 +506,7 @@
       (hk Cast.alicePoolKeys)
       (IndividualPoolStake 1 (Cast.aliceVRFKeyHash @c))
 
-expectedStEx5 :: forall c. Mock c => ChainState c
+expectedStEx5 :: forall c. ExMock c => ChainState c
 expectedStEx5 =
   C.newEpoch blockEx5
     . C.newSnapshot snapEx5 feeTx4
@@ -559,14 +521,14 @@
 --
 -- Create the first non-empty pool distribution
 -- by creating a block in the third epoch of this running example.
-poolLifetime5 :: Mock c => CHAINExample c
+poolLifetime5 :: ExMock c => CHAINExample c
 poolLifetime5 = CHAINExample expectedStEx4 blockEx5 (Right expectedStEx5)
 
 --
 -- Block 6, Slot 295, Epoch 2
 --
 
-blockEx6 :: forall c. Mock c => Block c
+blockEx6 :: forall c. ExMock c => Block c
 blockEx6 =
   mkBlock
     (bhHash $ bheader blockEx5)
@@ -591,7 +553,7 @@
       nonMyopic = emptyNonMyopic {rewardPotNM = Coin 4}
     }
 
-expectedStEx6 :: forall c. Mock c => ChainState c
+expectedStEx6 :: forall c. ExMock c => ChainState c
 expectedStEx6 =
   C.evolveNonceFrozen (getBlockNonce (blockEx6 @c))
     . C.newLab blockEx6
@@ -603,19 +565,19 @@
 -- === Block 6, Slot 295, Epoch 2
 --
 -- Create a decentralized Praos block (ie one not in the overlay schedule)
-poolLifetime6 :: Mock c => CHAINExample c
+poolLifetime6 :: ExMock c => CHAINExample c
 poolLifetime6 = CHAINExample expectedStEx5 blockEx6 (Right expectedStEx6)
 
 --
 -- Block 7, Slot 310, Epoch 3
 --
 
-epoch3Nonce :: forall c. Mock c => Nonce
+epoch3Nonce :: forall c. ExMock c => Nonce
 epoch3Nonce =
   chainCandidateNonce (expectedStEx6 @c)
     ⭒ hashHeaderToNonce (bhHash $ bheader (blockEx4 @c))
 
-blockEx7 :: forall c. Mock c => Block c
+blockEx7 :: forall c. ExMock c => Block c
 blockEx7 =
   mkBlock
     (bhHash $ bheader blockEx6)
@@ -630,7 +592,7 @@
     15
     (mkOCert (coreNodeKeysBySchedule ppEx 310) 1 (KESPeriod 15))
 
-expectedStEx7 :: forall c. Mock c => ChainState c
+expectedStEx7 :: forall c. ExMock c => ChainState c
 expectedStEx7 =
   C.newEpoch blockEx7
     . C.newSnapshot snapEx5 (Coin 0)
@@ -644,14 +606,14 @@
 --
 -- Create an empty block in the next epoch
 -- to prepare the way for the first non-trivial reward update
-poolLifetime7 :: Mock c => CHAINExample c
+poolLifetime7 :: ExMock c => CHAINExample c
 poolLifetime7 = CHAINExample expectedStEx6 blockEx7 (Right expectedStEx7)
 
 --
 -- Block 8, Slot 390, Epoch 3
 --
 
-blockEx8 :: forall c. Mock c => Block c
+blockEx8 :: forall c. ExMock c => Block c
 blockEx8 =
   mkBlock
     (bhHash $ bheader blockEx7)
@@ -715,7 +677,7 @@
       nonMyopic = nonMyopicEx8
     }
 
-expectedStEx8 :: forall c. Mock c => ChainState c
+expectedStEx8 :: forall c. ExMock c => ChainState c
 expectedStEx8 =
   C.evolveNonceFrozen (getBlockNonce (blockEx8 @c))
     . C.newLab blockEx8
@@ -728,19 +690,19 @@
 -- === Block 8, Slot 390, Epoch 3
 --
 -- Create the first non-trivial reward update.
-poolLifetime8 :: Mock c => CHAINExample c
+poolLifetime8 :: ExMock c => CHAINExample c
 poolLifetime8 = CHAINExample expectedStEx7 blockEx8 (Right expectedStEx8)
 
 --
 -- Block 9, Slot 410, Epoch 4
 --
 
-epoch4Nonce :: forall c. Mock c => Nonce
+epoch4Nonce :: forall c. ExMock c => Nonce
 epoch4Nonce =
   chainCandidateNonce (expectedStEx8 @c)
     ⭒ hashHeaderToNonce (bhHash $ bheader (blockEx6 @c))
 
-blockEx9 :: forall c. Mock c => Block c
+blockEx9 :: forall c. ExMock c => Block c
 blockEx9 =
   mkBlock
     (bhHash $ bheader blockEx8)
@@ -767,7 +729,7 @@
             ]
     }
 
-expectedStEx9 :: forall c. Mock c => ChainState c
+expectedStEx9 :: forall c. ExMock c => ChainState c
 expectedStEx9 =
   C.newEpoch blockEx9
     . C.newSnapshot snapEx9 (Coin 0)
@@ -780,7 +742,7 @@
 -- === Block 9, Slot 410, Epoch 4
 --
 -- Apply the first non-trivial reward update.
-poolLifetime9 :: Mock c => CHAINExample c
+poolLifetime9 :: ExMock c => CHAINExample c
 poolLifetime9 = CHAINExample expectedStEx8 blockEx9 (Right expectedStEx9)
 
 --
@@ -809,7 +771,7 @@
     SNothing
     SNothing
 
-txEx10 :: Mock c => Tx c
+txEx10 :: ExMock c => Tx c
 txEx10 =
   Tx
     txbodyEx10
@@ -819,7 +781,7 @@
       }
     SNothing
 
-blockEx10 :: forall c. Mock c => Block c
+blockEx10 :: forall c. ExMock c => Block c
 blockEx10 =
   mkBlock
     (bhHash $ bheader blockEx9)
@@ -834,7 +796,7 @@
     19
     (mkOCert (coreNodeKeysBySchedule ppEx 420) 2 (KESPeriod 19))
 
-expectedStEx10 :: forall c. Mock c => ChainState c
+expectedStEx10 :: forall c. ExMock c => ChainState c
 expectedStEx10 =
   C.evolveNonceUnfrozen (getBlockNonce (blockEx10 @c))
     . C.newLab blockEx10
@@ -846,7 +808,7 @@
 -- === Block 10, Slot 420, Epoch 4
 --
 -- Drain Bob's reward account and de-register Bob's stake key.
-poolLifetime10 :: Mock c => CHAINExample c
+poolLifetime10 :: ExMock c => CHAINExample c
 poolLifetime10 = CHAINExample expectedStEx9 blockEx10 (Right expectedStEx10)
 
 --
@@ -874,7 +836,7 @@
     SNothing
     SNothing
 
-txEx11 :: Mock c => Tx c
+txEx11 :: ExMock c => Tx c
 txEx11 =
   Tx
     txbodyEx11
@@ -888,7 +850,7 @@
       }
     SNothing
 
-blockEx11 :: forall c. Mock c => Block c
+blockEx11 :: forall c. ExMock c => Block c
 blockEx11 =
   mkBlock
     (bhHash $ bheader blockEx10)
@@ -934,7 +896,7 @@
       nonMyopic = nonMyopicEx11
     }
 
-expectedStEx11 :: forall c. Mock c => ChainState c
+expectedStEx11 :: forall c. ExMock c => ChainState c
 expectedStEx11 =
   C.evolveNonceFrozen (getBlockNonce (blockEx11 @c))
     . C.newLab blockEx11
@@ -947,19 +909,19 @@
 -- === Block 11, Slot 490, Epoch 4
 --
 -- Stage the retirement of Alice's stake pool.
-poolLifetime11 :: Mock c => CHAINExample c
+poolLifetime11 :: ExMock c => CHAINExample c
 poolLifetime11 = CHAINExample expectedStEx10 blockEx11 (Right expectedStEx11)
 
 --
 -- Block 12, Slot 510, Epoch 5
 --
 
-epoch5Nonce :: forall c. Mock c => Nonce
+epoch5Nonce :: forall c. ExMock c => Nonce
 epoch5Nonce =
   chainCandidateNonce (expectedStEx11 @c)
     ⭒ hashHeaderToNonce (bhHash $ bheader (blockEx8 @c))
 
-blockEx12 :: forall c. Mock c => Block c
+blockEx12 :: forall c. ExMock c => Block c
 blockEx12 =
   mkBlock
     (bhHash $ bheader blockEx11)
@@ -990,7 +952,7 @@
           ]
     }
 
-expectedStEx12 :: forall c. Mock c => ChainState c
+expectedStEx12 :: forall c. ExMock c => ChainState c
 expectedStEx12 =
   C.newEpoch blockEx12
     . C.newSnapshot snapEx12 (Coin 11)
@@ -1004,7 +966,7 @@
 -- === Block 12, Slot 510, Epoch 5
 --
 -- Reap Alice's stake pool.
-poolLifetime12 :: Mock c => CHAINExample c
+poolLifetime12 :: ExMock c => CHAINExample c
 poolLifetime12 = CHAINExample expectedStEx11 blockEx12 (Right expectedStEx12)
 
 --
@@ -1027,5 +989,4 @@
       testCase "drain reward account and deregister" $ testCHAINExample poolLifetime10,
       testCase "stage stake pool retirement" $ testCHAINExample poolLifetime11,
       testCase "reap stake pool" $ testCHAINExample poolLifetime12
-    ]
->>>>>>> b4750c14
+    ]